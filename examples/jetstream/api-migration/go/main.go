package main

import (
	"context"
	"fmt"
	"os"
	"time"

	"github.com/nats-io/nats.go"
	"github.com/nats-io/nats.go/jetstream"
)

func main() {
	// Use the env variable if running in the container, otherwise use the default.
	url := os.Getenv("NATS_URL")
	if url == "" {
		url = nats.DefaultURL
	}

	// Create an unauthenticated connection to NATS.
	nc, _ := nats.Connect(url)
	defer nc.Drain()

	// ## Legacy JetStream API
	//
	// First lets look at the legacy API for creating a push consumer
	// and subscribing to it to receive messages.
	fmt.Println("# Legacy API")

	// The legacy JetStream API exposed `JetStream()` method on the
	// nats.Conn itself.
	oldJS, _ := nc.JetStream()

	// Declare a simple stream and populate the stream
	// with a few messages.
	streamName := "EVENTS"

	oldJS.AddStream(&nats.StreamConfig{
		Name:     streamName,
		Subjects: []string{"events.>"},
	})

	oldJS.Publish("events.1", nil)
	oldJS.Publish("events.2", nil)
	oldJS.Publish("events.3", nil)

	// ### Continuous message retrieval with `Subscribe()`
	//
	// Using the legacy API, the only way to continuously receive messages
	// is to use push consumers.
	// The easiest way to create a consumer and start consuming messages
	// using the legacy API is to use the `Subscribe()` method. `Subscribe()`,
	// while familiar to core NATS users, leads to complications because it
	// implicitly creates and manages underlying consumers.
	fmt.Println("# Subscribe with ephemeral consumer")
	sub, _ := oldJS.Subscribe("events.>", func(msg *nats.Msg) {
		fmt.Printf("received %q\n", msg.Subject)
		msg.Ack()
	}, nats.AckExplicit())
	time.Sleep(100 * time.Millisecond)

	// Unsubscribing this subscription will result in the underlying
	// consumer being deleted (if created with `Subscribe()`).
	sub.Unsubscribe()

	// By default, `Subscribe()` performs stream lookup by subject.
	// This can be omitted by providing an empty string as the subject
	// and using the `BindStream` option. The first argument can still
	// be provided to filter messages by subject.
	sub, _ = oldJS.Subscribe("", func(msg *nats.Msg) {
		fmt.Printf("received %q\n", msg.Subject)
		msg.Ack()
	}, nats.AckExplicit(), nats.BindStream(streamName))
	time.Sleep(100 * time.Millisecond)

	// ### Binding to an existing consumer
	//
	// In order to create a consumer outside of the `Subscribe` method,
	// the `AddConsumer` method can be used. This is the only way to create
	// a consumer in the legacy API which will not be deleted when the
	// subscription is unsubscribed.
	consumerName := "dur-1"
	oldJS.AddConsumer(streamName, &nats.ConsumerConfig{
		Name:              consumerName,
		DeliverSubject:    "handler-1",
		AckPolicy:         nats.AckExplicitPolicy,
		InactiveThreshold: 10 * time.Minute,
	})
	oldJS.Subscribe("", func(msg *nats.Msg) {
		fmt.Printf("received %q\n", msg.Subject)
		msg.Ack()
	}, nats.Bind(consumerName, streamName))

	// ### Retrieving messages synchronously with `SubscribeSync()`
	//
	// In order to retrieve messages synchronously, the `SubscribeSync()`
	// method can be used. This method will create a push consumer
	// and a subscription to receive messages.
	//
	// Although the code for creating subscriptions in legacy API looks
	// simple, it hides a lot of complexity and often has to be configured with
	// many different options to achieve the desired behavior. For example,
	// when using push consumers, there is no simple way to rate limit the
	// message delivery, which leads to slow consumer errors.
	fmt.Println("# SubscribeSync")
	sub, _ = oldJS.SubscribeSync("events.>", nats.AckExplicit())
<<<<<<< HEAD

	// To retrieve a message, call `NextMsg` with a timeout. The timeout
	// applies when pending count is zero and the consumer has fully caught
	// up to the available messages in the stream. If no messages become
	// available, this call will only block until the timeout.
=======
>>>>>>> 801e67a3
	msg, _ := sub.NextMsg(time.Second)
	fmt.Printf("received %q\n", msg.Subject)
	msg.Ack()

	// ### Pull consumers
	//
	// The legacy API also supports pull consumers to avoid the aforementioned issues.
	// However, these are greatly limited in functionality since it is only possible to pull
	// a specific number of messages, without any optimization or coordination between pulls.
	// That makes using pull consumers in the legacy API inefficient in contrast
	// to push consumers.
	fmt.Println("# Subscribe with pull consumer")
	sub, _ = oldJS.PullSubscribe("events.>", "pull-cons", nats.AckExplicit())

	// Messages can be retrieved using the `Fetch` or `FetchBatch` methods.
	// `Fetch` will retrieve up to the provided number of messages and block
	// until at least one message is available or timeout is reached, while
	// `FetchBatch` will return a channel on which messages will be delivered.
	//
	// Because all `Subscribe*` methods return the same `Subscription` interface,
	// it is vary easy to encounter runtime errors by e.g. calling `NextMsg` on
	// a subscription created with `PullSubscribe` or `Subscribe`.
	fmt.Println("# Fetch")
	msgs, _ := sub.Fetch(2, nats.MaxWait(100*time.Millisecond))
	for _, msg := range msgs {
		fmt.Printf("received %q\n", msg.Subject)
		msg.Ack()
	}
	fmt.Println("# FetchBatch")
	msgs2, _ := sub.FetchBatch(2, nats.MaxWait(100*time.Millisecond))
	for msg := range msgs2.Messages() {
		fmt.Printf("received %q\n", msg.Subject)
		msg.Ack()
	}

	// ## New JetStream API
	//
	// Now let's look at the new JetStream API for creating and managing
	// streams and consumers.
	fmt.Println("\n# New API")

	// The new JetStream API is located in the `jetstream` package.
	// In order to create an entry point to the JetStream API, use the
	// `New` function.
	newJS, _ := jetstream.New(nc)

	// The new API uses `context.Context` for cancellation and timeouts when
	// managing streams and consumers.
	ctx, cancel := context.WithTimeout(context.Background(), 10*time.Second)
	defer cancel()

	// Creating a stream is done using the `CreateStream` method.
	// It works similarly to the legacy `AddStream` method, except
	// instead of returning `StreamInfo`, it returns a `Stream` handle,
	// which can be used to manage the stream.
	// Instead of creating a new stream, let's look up the existing `EVENTS` stream.
	stream, _ := newJS.Stream(ctx, streamName)

	// The new API differs from the legacy API in that it does not
	// auto-create consumers. Instead, consumers must be created or retrieved
	// explicitly. This allows for more control over the consumer lifecycle,
	// while also getting rid of the hidden logic of the `Subscribe()` methods.
	// In order to create a consumer, use the `AddConsumer` method.
	// This method works similarly to the legacy `AddConsumer` method,
	// except it returns a `Consumer` handle, which can be used to manage
	// the consumer. Notice that since we are using pull consumers, we
	// do not need to provide a `DeliverSubject`.
	// In order to create a short-lived, ephemeral consumer, we will set the
	// `InactivityThreshold` to a low value and not provide a consumer name.
	cons, _ := stream.CreateOrUpdateConsumer(ctx, jetstream.ConsumerConfig{
		InactiveThreshold: 10 * time.Millisecond,
	})
	fmt.Println("Created consumer", cons.CachedInfo().Name)

	// ### Continuous message retrieval with `Consume()`
	// In order to continuously receive messages, the `Consume` method
	// can be used. This method works similarly to the legacy `Subscribe`
	// method, in that it will asynchronously deliver messages to the
	// provided `jetstream.MsgHandler` function. However, it does not
	// create a consumer, instead it will use the consumer created
	// previously.
	fmt.Println("# Consume messages using Consume()")
	consumeContext, _ := cons.Consume(func(msg jetstream.Msg) {
		fmt.Printf("received %q\n", msg.Subject())
		msg.Ack()
	})
	time.Sleep(100 * time.Millisecond)

	// `Consume()` returns a `jetstream.ConsumerContext` which can be used
	// to stop consuming messages. In contrast to `Unsubscribe()` in the
	// legacy API, this will not delete the consumer.
	// Consumer will be automatically deleted by the server when the
	// `InactivityThreshold` is reached.
	consumeContext.Stop()

	// Now let's create a new, long-lived, named consumer.
	// In order to filter messages, we will provide a `FilterSubject`.
	// This is equivalent to providing a subject to `Subscribe` in the
	// legacy API.
	// InactiveThreshold will cause the consumer to be automatically
	// removed after 10 minutes of inactivity. It can be omitted
	// for durable consumers.
	consumerName = "pull-1"
	cons, _ = stream.CreateOrUpdateConsumer(ctx, jetstream.ConsumerConfig{
		Name:              consumerName,
		InactiveThreshold: 10 * time.Minute,
		FilterSubject:     "events.2",
	})
	fmt.Println("Created consumer", cons.CachedInfo().Name)

	// As an alternative to `Consume`, the `Messages()` method can be used
	// to retrieve messages one-by-one. Note that this method will
	// still pre-fetch messages, but instead of delivering them to a
	// handler function, it will return them upon calling `Next`.
	fmt.Println("# Consume messages using Messages()")
	it, _ := cons.Messages()
	msg1, _ := it.Next()
	fmt.Printf("received %q\n", msg1.Subject())

	// Similarly to `Consume`, `Messages` allows to stop consuming messages
	// without deleting the consumer.
	it.Stop()

	// ### Retrieving messages on demand with `Fetch()` and `Next()`

	// Similar to the legacy API, the new API also exposes a `Fetch()`
	// method for retrieving a specified number of messages on demand.
	// This method resembles the legacy `FetchBatch` method, in that
	// it will return a channel on which the messages will be delivered.
	fmt.Println("# Fetch messages")
	cons, _ = stream.CreateOrUpdateConsumer(ctx, jetstream.ConsumerConfig{
		InactiveThreshold: 10 * time.Millisecond,
	})
	fetchResult, _ := cons.Fetch(2, jetstream.FetchMaxWait(100*time.Millisecond))
	for msg := range fetchResult.Messages() {
		fmt.Printf("received %q\n", msg.Subject())
		msg.Ack()
	}

	// Alternatively, the `Next` method can be used to retrieve a single
	// message. It works like `Fetch(1)`, returning a single message instead
	// of a channel.
	fmt.Println("# Get next message")
	msg1, _ = cons.Next()
	fmt.Printf("received %q\n", msg1.Subject())
	msg.Ack()

	// Streams and consumers can be deleted using the `DeleteStream` and
	// `DeleteConsumer` methods. Note that deleting a stream will also
	// delete all consumers on that stream.
	fmt.Println("# Delete consumer")
	stream.DeleteConsumer(ctx, cons.CachedInfo().Name)
	fmt.Println("# Delete stream")
	newJS.DeleteStream(ctx, streamName)
}<|MERGE_RESOLUTION|>--- conflicted
+++ resolved
@@ -104,14 +104,6 @@
 	// message delivery, which leads to slow consumer errors.
 	fmt.Println("# SubscribeSync")
 	sub, _ = oldJS.SubscribeSync("events.>", nats.AckExplicit())
-<<<<<<< HEAD
-
-	// To retrieve a message, call `NextMsg` with a timeout. The timeout
-	// applies when pending count is zero and the consumer has fully caught
-	// up to the available messages in the stream. If no messages become
-	// available, this call will only block until the timeout.
-=======
->>>>>>> 801e67a3
 	msg, _ := sub.NextMsg(time.Second)
 	fmt.Printf("received %q\n", msg.Subject)
 	msg.Ack()
