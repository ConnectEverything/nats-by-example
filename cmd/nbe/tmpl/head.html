<title>{{.PageTitle}}</title>
<meta charset="utf-8" />
<meta name="viewport" content="width=device-width, initial-scale=1" />
<link rel="icon" href="/nats.svg" />
<link rel="stylesheet" href="/reset.css">
<link rel="stylesheet" href="/main.css">

<!-- Global site tag (gtag.js) - Google Analytics -->
<<<<<<< HEAD
<script async src="https://www.googletagmanager.com/gtag/js?id=G-9QV780SHZ5"></script>
=======
<script async src="https://www.googletagmanager.com/gtag/js?id=G-6242VH03CH"></script>
>>>>>>> 2205ddd4
<script>
  window.dataLayer = window.dataLayer || [];
  function gtag() {dataLayer.push(arguments);}
  gtag('js', new Date());
<<<<<<< HEAD
  gtag('config', 'G-9QV780SHZ5');
=======
  gtag('config', 'G-6242VH03CH');
>>>>>>> 2205ddd4
</script><|MERGE_RESOLUTION|>--- conflicted
+++ resolved
@@ -6,18 +6,13 @@
 <link rel="stylesheet" href="/main.css">
 
 <!-- Global site tag (gtag.js) - Google Analytics -->
-<<<<<<< HEAD
+
 <script async src="https://www.googletagmanager.com/gtag/js?id=G-9QV780SHZ5"></script>
-=======
-<script async src="https://www.googletagmanager.com/gtag/js?id=G-6242VH03CH"></script>
->>>>>>> 2205ddd4
 <script>
   window.dataLayer = window.dataLayer || [];
   function gtag() {dataLayer.push(arguments);}
   gtag('js', new Date());
-<<<<<<< HEAD
+
   gtag('config', 'G-9QV780SHZ5');
-=======
-  gtag('config', 'G-6242VH03CH');
->>>>>>> 2205ddd4
+
 </script>